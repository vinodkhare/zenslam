#include "utils.h"

#include <chrono>

#include <opencv2/calib3d.hpp>
#include <opencv2/features2d.hpp>

#include <spdlog/spdlog.h>

auto zenslam::utils::draw_keypoints(const mono_frame &frame) -> cv::Mat
{
    const auto &keypoints = utils::cast<cv::KeyPoint>(values(frame.keypoints_));

    // DRAW_RICH_KEYPOINTS shows size and orientation
    cv::Mat keypoints_image { };

    cv::drawKeypoints
    (
        frame.undistorted,
        keypoints,
        keypoints_image,
        cv::Scalar(0, 255, 0),
        cv::DrawMatchesFlags::DRAW_RICH_KEYPOINTS
    );

    return keypoints_image;
}

auto zenslam::utils::draw_matches(const stereo_frame &frame) -> cv::Mat
{
    cv::Mat matches_image { };

    const auto &keypoints_l = values(frame.l.keypoints_);
    const auto &keypoints_r = values(frame.r.keypoints_);

    std::vector<cv::DMatch> matches { };

    for (auto query = 0; query < keypoints_l.size(); query++)
    {
        for (auto train = 0; train < keypoints_r.size(); train++)
        {
            if (keypoints_l[query].index == keypoints_r[train].index)
            {
                matches.emplace_back(cv::DMatch(query, train, 1.0));
            }
        }
    }

    cv::drawMatches
    (
        frame.l.undistorted,
        utils::cast<cv::KeyPoint>(keypoints_l),
        frame.r.undistorted,
        utils::cast<cv::KeyPoint>(keypoints_r),
        matches,
        matches_image,
        cv::Scalar(000, 255, 000),
        cv::Scalar(255, 000, 000),
        std::vector<char>(),
        cv::DrawMatchesFlags::DRAW_RICH_KEYPOINTS
    );

    return matches_image;
}

auto zenslam::utils::draw_matches(const mono_frame &frame_0, const mono_frame &frame_1) -> cv::Mat
{
    cv::Mat matches_image { };

    const auto &keypoints_0 = values(frame_0.keypoints_);
    const auto &keypoints_1 = values(frame_1.keypoints_);

    std::vector<cv::DMatch> matches { };

    for (auto query = 0; query < keypoints_0.size(); query++)
    {
        for (auto train = 0; train < keypoints_1.size(); train++)
        {
            if (keypoints_0[query].index == keypoints_1[train].index)
            {
                matches.emplace_back(cv::DMatch(query, train, 0));
            }
        }
    }

    cv::drawMatches
    (
        frame_0.undistorted,
        utils::cast<cv::KeyPoint>(keypoints_0),
        frame_1.undistorted,
        utils::cast<cv::KeyPoint>(keypoints_1),
        matches,
        matches_image,
        cv::Scalar(000, 255, 000),
        cv::Scalar(255, 000, 000),
        std::vector<char>(),
        cv::DrawMatchesFlags::DRAW_RICH_KEYPOINTS
    );

    return matches_image;
}

auto zenslam::utils::skew(const cv::Vec3d &vector) -> cv::Matx33d
{
    auto skew = cv::Matx33d::zeros();

    skew(0, 1) = -vector[2];
    skew(1, 0) = vector[2];
    skew(0, 2) = vector[1];
    skew(2, 0) = -vector[1];
    skew(1, 2) = -vector[0];
    skew(2, 1) = vector[0];

    return skew;
}

auto zenslam::utils::to_keypoints(const std::vector<keypoint> &keypoints) -> std::vector<cv::KeyPoint>
{
    std::vector<cv::KeyPoint> cv_keypoints;
    cv_keypoints.reserve(keypoints.size());

    std::ranges::transform
    (
        keypoints,
        std::back_inserter(cv_keypoints),
        [](const auto &keypoint)
        {
            return keypoint;
        }
    );

    return cv_keypoints;
}

auto zenslam::utils::to_map(const std::vector<cv::DMatch> &matches) -> std::map<int, int>
{
    std::map<int, int> map;
    std::ranges::transform
    (
        matches,
        std::inserter(map, map.begin()),
        [](const auto &match)
        {
            return std::make_pair(match.queryIdx, match.trainIdx);
        }
    );
<<<<<<< HEAD
    return map;
}

auto zenslam::utils::to_map(const std::vector<keypoint> &keypoints) -> std::map<int, keypoint>
{
    std::map<int, keypoint> map;

    for (const auto &keypoint: keypoints)
    {
        map.emplace(keypoint.index, keypoint);
    }

=======
>>>>>>> 1c0e2531
    return map;
}

auto zenslam::utils::to_points
(
    const std::vector<cv::KeyPoint> &keypoints0,
    const std::vector<cv::KeyPoint> &keypoints1,
    const std::vector<cv::DMatch> &  matches
) -> auto
{
    std::vector<cv::Point2f> points0;
    points0.reserve(matches.size());

    std::vector<cv::Point2f> points1;
    points1.reserve(matches.size());

    for (const auto &match: matches)
    {
        points0.push_back(keypoints0[match.queryIdx].pt);
        points1.push_back(keypoints1[match.trainIdx].pt);
    }

    return std::make_tuple(points0, points1);
}

auto zenslam::utils::to_points(const std::vector<cv::KeyPoint> &keypoints) -> std::vector<cv::Point2f>
{
    std::vector<cv::Point2f> points;
    cv::KeyPoint::convert(keypoints, points);
    return points;
}

auto zenslam::utils::to_points(const std::map<size_t, keypoint> &keypoints) -> std::vector<cv::Point2f>
{
    std::vector<cv::Point2f> points;
    points.reserve(keypoints.size());

    for (const auto &value: keypoints | std::views::values)
    {
        points.emplace_back(value.pt);
    }

    return points;
}

auto zenslam::utils::to_string(const std::vector<std::string> &strings, const std::string &delimiter) -> std::string
{
    return join_to_string(strings, delimiter, std::identity { });
}

auto zenslam::utils::to_string(const std::array<std::string_view, 8> &strings, const std::string &delimiter) -> std::string
{
    return join_to_string(strings, delimiter, std::identity { });
}

auto zenslam::utils::to_string(const std::vector<double> &values, const std::string &delimiter) -> std::string
{
    return join_to_string
    (
        values,
        delimiter,
        [](const double value)
        {
            return std::to_string(value);
        }
    );
}

std::string zenslam::utils::to_string_epoch(const double epoch_seconds)
{
    // Split into integral seconds and fractional milliseconds
    const auto &seconds      = std::chrono::floor<std::chrono::seconds>(std::chrono::duration<double>(epoch_seconds));
    const auto &milliseconds = std::chrono::duration_cast<std::chrono::milliseconds>
            (std::chrono::duration<double>(epoch_seconds) - seconds);

    // sys_time with milliseconds precision
    auto time_point = std::chrono::sys_seconds(seconds) + milliseconds;

    // Format: YYYY-MM-DD HH:MM:SS.mmm UTC
    return std::format("{:%F %T} UTC", time_point);
}

auto zenslam::utils::filter
(
    const std::vector<cv::KeyPoint> &keypoints0,
    const std::vector<cv::KeyPoint> &keypoints1,
    const std::vector<cv::DMatch> &  matches,
    const cv::Matx33d &              fundamental,
    const double                     epipolar_threshold
) -> std::vector<cv::DMatch>
{
    std::vector<cv::DMatch> filtered { };
    filtered.reserve(matches.size());

    if
    (
        auto [points0, points1] = to_points(keypoints0, keypoints1, matches);
        points0.size() == points1.size() && !points0.empty()
    )
    {
        std::vector<cv::Vec3f> epilines0, epilines1;
        cv::computeCorrespondEpilines(points0, 1, fundamental, epilines1);
        cv::computeCorrespondEpilines(points1, 2, fundamental, epilines0);

        for (size_t i = 0; i < matches.size(); ++i)
        {
            const auto &pt0   = points0[i];
            const auto &pt1   = points1[i];
            const auto &line1 = epilines1[i];
            const auto &line0 = epilines0[i];

            const double err0 = std::abs(line0[0] * pt0.x + line0[1] * pt0.y + line0[2]) /
                                std::sqrt(line0[0] * line0[0] + line0[1] * line0[1]);

            const double err1 = std::abs(line1[0] * pt1.x + line1[1] * pt1.y + line1[2]) /
                                std::sqrt(line1[0] * line1[0] + line1[1] * line1[1]);

            if (err0 < epipolar_threshold && err1 < epipolar_threshold)
            {
                filtered.push_back(matches[i]);
            }
        }
    }
    else
    {
        filtered = matches;
    }

    return filtered;
}

auto zenslam::utils::match
(
    const std::map<size_t, keypoint> &keypoints_0,
    std::map<size_t, keypoint> &      keypoints_1,
    const cv::Matx33d &               fundamental,
    double                            epipolar_threshold
) -> void
{
    cv::Mat               descriptors_l { };
    cv::Mat               descriptors_r { };
    std::vector<keypoint> unmatched_l { };
    std::vector<keypoint> unmatched_r { };

    for (const auto& keypoint_l : keypoints_0 | std::views::values)
    {
        if (keypoints_1.contains(keypoint_l.index))
        {
            continue;
        }

        unmatched_l.emplace_back(keypoint_l);

        if (descriptors_l.empty())
        {
            descriptors_l = keypoint_l.descriptor;
        }
        else
        {
            cv::vconcat(descriptors_l, keypoint_l.descriptor, descriptors_l);
        }
    }

    for (const auto& keypoint_r : keypoints_1 | std::views::values)
    {
        if (keypoints_0.contains(keypoint_r.index))
        {
            continue;
        }

        unmatched_r.emplace_back(keypoint_r);

        if (descriptors_r.empty())
        {
            descriptors_r = keypoint_r.descriptor;
        }
        else
        {
            cv::vconcat(descriptors_r, keypoint_r.descriptor, descriptors_r);
        }
    }

    const cv::BFMatcher     matcher { cv::NORM_L2, true };
    std::vector<cv::DMatch> matches;
    matcher.match(descriptors_l, descriptors_r, matches);

    SPDLOG_INFO("matches count: {}", matches.size());

    matches = filter
    (
        utils::cast<cv::KeyPoint>(unmatched_l),
        utils::cast<cv::KeyPoint>(unmatched_r),
        matches,
        fundamental,
        epipolar_threshold
    );

    SPDLOG_INFO("matches filtered count: {}", matches.size());

    for (const auto &match: matches)
    {
        const auto &keypoint_l = unmatched_l[match.queryIdx];
        auto        keypoint_r = unmatched_r[match.trainIdx];

        keypoints_1.erase(keypoint_r.index);

        keypoint_r.index = keypoint_l.index;

        keypoints_1.emplace(keypoint_r.index, keypoint_r);
    }
}

auto zenslam::utils::triangulate
(
    const std::vector<cv::KeyPoint> &keypoints0,
    const std::vector<cv::KeyPoint> &keypoints1,
    const std::vector<cv::DMatch> &  matches,
    const cv::Matx34d &              projection0,
    const cv::Matx34d &              projection1
) -> std::vector<cv::Point3d>
{
    auto [points0, points1] = to_points(keypoints0, keypoints1, matches);

    cv::Mat points4d;
    cv::triangulatePoints(projection0, projection1, points0, points1, points4d);

    std::vector<cv::Point3d> points3d;
    points3d.reserve(points4d.cols);

    for (auto c = 0; c < points4d.cols; ++c)
    {
        if
        (
            cv::Vec4d col = points4d.col(c);

            std::abs(col[3]) > 1e-9
        )
        {
            points3d.emplace_back
            (
                col[0] / col[3],
                col[1] / col[3],
                col[2] / col[3]
            );
        }
    }

    return points3d;
}

auto zenslam::utils::triangulate
(
<<<<<<< HEAD
    const std::vector<keypoint> &keypoints0,
    const std::vector<keypoint> &keypoints1,
    const cv::Matx34d &projection0,
    const cv::Matx34d &projection1
) -> std::vector<cv::Point3d>
{
    std::vector<cv::Point2f> points0;
    points0.reserve(keypoints0.size());
    std::vector<cv::Point2f> points1;
    points1.reserve(keypoints1.size());

    const auto& map_1 = to_map(keypoints1);

    for (const auto &keypoint0: keypoints0)
    {
        if (map_1.contains(keypoint0.index))
        {
            points0.emplace_back(keypoint0.pt);
            points1.emplace_back(map_1.at(keypoint0.index).pt);
=======
    const stereo_frame &            frame,
    const cv::Matx34d &             projection_l,
    const cv::Matx34d &             projection_r,
    std::map<unsigned long, point> &points
) -> void
{
    std::vector<cv::Point2f> points_l { };
    std::vector<cv::Point2f> points_r { };
    std::vector<size_t>      indices { };

    for (const auto &[index, keypoint_L]: frame.l.keypoints_)
    {
        if (frame.r.keypoints_.contains(index))
        {
            const auto &keypoint_R = frame.r.keypoints_.at(index);

            points_l.emplace_back(keypoint_L.pt);
            points_r.emplace_back(keypoint_R.pt);

            indices.emplace_back(index);
>>>>>>> 1c0e2531
        }
    }

    cv::Mat points4d;
<<<<<<< HEAD
    cv::triangulatePoints(projection0, projection1, points0, points1, points4d);
=======
    cv::triangulatePoints(projection_l, projection_r, points_l, points_r, points4d);
>>>>>>> 1c0e2531

    std::vector<cv::Point3d> points3d;
    points3d.reserve(points4d.cols);

    for (auto c = 0; c < points4d.cols; ++c)
    {
<<<<<<< HEAD
        if
        (
            cv::Vec4d col = points4d.col(c);

            std::abs(col[3]) > 1e-9
        )
        {
            points3d.emplace_back
            (
                col[0] / col[3],
                col[1] / col[3],
                col[2] / col[3]
            );
        }
    }

    return points3d;
=======
        cv::Vec4d point4d = points4d.col(c);

        if (std::abs(point4d[3]) > 1e-9)
        {
            points.emplace
            (
                indices[c],
                point { { point4d[0] / point4d[3], point4d[1] / point4d[3], point4d[2] / point4d[3] }, indices[c] }
            );
        }
    }
>>>>>>> 1c0e2531
}

auto zenslam::utils::undistort(const cv::Mat &image, const calibration &calibration) -> cv::Mat
{
    cv::Mat undistorted { };

    switch (calibration.distortion_model)
    {
        case calibration::distortion_model::radial_tangential:
            cv::undistort
            (
                image,
                calibration.camera_matrix(),
                calibration.distortion_coefficients,
                undistorted,
                calibration.camera_matrix()
            );
            break;

        case calibration::distortion_model::equidistant:
            cv::fisheye::undistortImage
            (
                image,
                undistorted,
                calibration.camera_matrix(),
                calibration.distortion_coefficients,
                calibration.camera_matrix()
            );
            break;
    }

    return undistorted;
}

<|MERGE_RESOLUTION|>--- conflicted
+++ resolved
@@ -144,21 +144,6 @@
             return std::make_pair(match.queryIdx, match.trainIdx);
         }
     );
-<<<<<<< HEAD
-    return map;
-}
-
-auto zenslam::utils::to_map(const std::vector<keypoint> &keypoints) -> std::map<int, keypoint>
-{
-    std::map<int, keypoint> map;
-
-    for (const auto &keypoint: keypoints)
-    {
-        map.emplace(keypoint.index, keypoint);
-    }
-
-=======
->>>>>>> 1c0e2531
     return map;
 }
 
@@ -411,27 +396,6 @@
 
 auto zenslam::utils::triangulate
 (
-<<<<<<< HEAD
-    const std::vector<keypoint> &keypoints0,
-    const std::vector<keypoint> &keypoints1,
-    const cv::Matx34d &projection0,
-    const cv::Matx34d &projection1
-) -> std::vector<cv::Point3d>
-{
-    std::vector<cv::Point2f> points0;
-    points0.reserve(keypoints0.size());
-    std::vector<cv::Point2f> points1;
-    points1.reserve(keypoints1.size());
-
-    const auto& map_1 = to_map(keypoints1);
-
-    for (const auto &keypoint0: keypoints0)
-    {
-        if (map_1.contains(keypoint0.index))
-        {
-            points0.emplace_back(keypoint0.pt);
-            points1.emplace_back(map_1.at(keypoint0.index).pt);
-=======
     const stereo_frame &            frame,
     const cv::Matx34d &             projection_l,
     const cv::Matx34d &             projection_r,
@@ -452,41 +416,17 @@
             points_r.emplace_back(keypoint_R.pt);
 
             indices.emplace_back(index);
->>>>>>> 1c0e2531
         }
     }
 
     cv::Mat points4d;
-<<<<<<< HEAD
-    cv::triangulatePoints(projection0, projection1, points0, points1, points4d);
-=======
     cv::triangulatePoints(projection_l, projection_r, points_l, points_r, points4d);
->>>>>>> 1c0e2531
 
     std::vector<cv::Point3d> points3d;
     points3d.reserve(points4d.cols);
 
     for (auto c = 0; c < points4d.cols; ++c)
     {
-<<<<<<< HEAD
-        if
-        (
-            cv::Vec4d col = points4d.col(c);
-
-            std::abs(col[3]) > 1e-9
-        )
-        {
-            points3d.emplace_back
-            (
-                col[0] / col[3],
-                col[1] / col[3],
-                col[2] / col[3]
-            );
-        }
-    }
-
-    return points3d;
-=======
         cv::Vec4d point4d = points4d.col(c);
 
         if (std::abs(point4d[3]) > 1e-9)
@@ -498,7 +438,6 @@
             );
         }
     }
->>>>>>> 1c0e2531
 }
 
 auto zenslam::utils::undistort(const cv::Mat &image, const calibration &calibration) -> cv::Mat
