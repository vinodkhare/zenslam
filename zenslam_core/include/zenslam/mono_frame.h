#pragma once

#include <map>
#include <utility>
#include <opencv2/core.hpp>

#include "keypoint.h"

namespace zenslam
{
    class mono_frame
    {
    public:
<<<<<<< HEAD
        double                    timestamp   = { std::nan("nan") };
        cv::Mat                   image       = { };
        cv::Mat                   rectified   = { };
        cv::Mat                   undistorted = { };
        std::vector<cv::KeyPoint> keypoints   = { };
        std::vector<keypoint>     keypoints_ { };
=======
        double                     timestamp   = { std::nan("nan") };
        cv::Mat                    image       = { };
        cv::Mat                    rectified   = { };
        cv::Mat                    undistorted = { };
        std::map<size_t, keypoint> keypoints_  = { };
>>>>>>> 1c0e2531

        mono_frame() = default;

        mono_frame(const double timestamp, cv::Mat image) :
            timestamp(timestamp),
            image(std::move(image)) {}
    };
} // namespace zenslam<|MERGE_RESOLUTION|>--- conflicted
+++ resolved
@@ -11,20 +11,11 @@
     class mono_frame
     {
     public:
-<<<<<<< HEAD
-        double                    timestamp   = { std::nan("nan") };
-        cv::Mat                   image       = { };
-        cv::Mat                   rectified   = { };
-        cv::Mat                   undistorted = { };
-        std::vector<cv::KeyPoint> keypoints   = { };
-        std::vector<keypoint>     keypoints_ { };
-=======
         double                     timestamp   = { std::nan("nan") };
         cv::Mat                    image       = { };
         cv::Mat                    rectified   = { };
         cv::Mat                    undistorted = { };
         std::map<size_t, keypoint> keypoints_  = { };
->>>>>>> 1c0e2531
 
         mono_frame() = default;
 
